--- conflicted
+++ resolved
@@ -133,13 +133,8 @@
                     && Modifier.isPublic(setter.getModifiers())
                     && setter.getParameterTypes().length == 1) {
                 Class<?> type = setter.getParameterTypes()[0];
-<<<<<<< HEAD
-                String propertyName = name.substring(3, 4).toLowerCase() + name.substring(4);
-                String property = StringUtils.camelToSplitName(propertyName, "-");
-=======
                 String beanProperty = name.substring(3, 4).toLowerCase() + name.substring(4);
                 String property = StringUtils.camelToSplitName(beanProperty, "-");
->>>>>>> 5184416b
                 props.add(property);
                 Method getter = null;
                 try {
@@ -212,11 +207,7 @@
                                     }
                                     reference = new RuntimeBeanReference(value);
                                 }
-<<<<<<< HEAD
-                                beanDefinition.getPropertyValues().addPropertyValue(propertyName, reference);
-=======
                                 beanDefinition.getPropertyValues().addPropertyValue(beanProperty, reference);
->>>>>>> 5184416b
                             }
                         }
                     }
