--- conflicted
+++ resolved
@@ -75,18 +75,15 @@
             <artifactId>dubbo-qos-api</artifactId>
             <version>${project.version}</version>
         </dependency>
-<<<<<<< HEAD
-
         <dependency>
             <groupId>org.apache.dubbo</groupId>
             <artifactId>dubbo-native</artifactId>
             <version>${project.parent.version}</version>
-=======
+        </dependency>
         <dependency>
             <groupId>org.apache.dubbo</groupId>
             <artifactId>dubbo-metrics-default</artifactId>
             <version>${project.version}</version>
->>>>>>> b1612b92
         </dependency>
     </dependencies>
 </project>