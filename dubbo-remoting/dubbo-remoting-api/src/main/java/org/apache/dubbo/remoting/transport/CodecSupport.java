--- conflicted
+++ resolved
@@ -176,7 +176,6 @@
 
     }
 
-<<<<<<< HEAD
     /**
      * Is Match
      *
@@ -193,7 +192,7 @@
             }
         }
         return false;
-=======
+    }
 
     public static void checkSerialization(String expectSerializeName, String actualSerializeName)throws IOException {
         if (expectSerializeName.equals(actualSerializeName)
@@ -201,6 +200,7 @@
             return;
         }
         throw new IOException("Unexpected serialization type:" + actualSerializeName + " received from network, please check if the peer send the right id.");
->>>>>>> 03647452
-    }
+    }
+
+
 }