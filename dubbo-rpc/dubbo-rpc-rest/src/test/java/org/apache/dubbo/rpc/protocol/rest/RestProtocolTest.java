/*
 * Licensed to the Apache Software Foundation (ASF) under one or more
 * contributor license agreements.  See the NOTICE file distributed with
 * this work for additional information regarding copyright ownership.
 * The ASF licenses this file to You under the Apache License, Version 2.0
 * (the "License"); you may not use this file except in compliance with
 * the License.  You may obtain a copy of the License at
 *
 *     http://www.apache.org/licenses/LICENSE-2.0
 *
 * Unless required by applicable law or agreed to in writing, software
 * distributed under the License is distributed on an "AS IS" BASIS,
 * WITHOUT WARRANTIES OR CONDITIONS OF ANY KIND, either express or implied.
 * See the License for the specific language governing permissions and
 * limitations under the License.
 */
package org.apache.dubbo.rpc.protocol.rest;

import org.apache.dubbo.common.URL;
import org.apache.dubbo.common.extension.ExtensionLoader;
import org.apache.dubbo.common.utils.NetUtils;
import org.apache.dubbo.rpc.Exporter;
import org.apache.dubbo.rpc.Invoker;
import org.apache.dubbo.rpc.Protocol;
import org.apache.dubbo.rpc.ProxyFactory;
import org.apache.dubbo.rpc.Result;
import org.apache.dubbo.rpc.RpcContext;
import org.apache.dubbo.rpc.RpcException;
import org.apache.dubbo.rpc.RpcInvocation;
import org.apache.dubbo.rpc.model.ApplicationModel;
import org.apache.dubbo.rpc.model.ServiceDescriptor;
import org.apache.dubbo.rpc.model.ServiceRepository;

import org.hamcrest.CoreMatchers;
import org.junit.jupiter.api.AfterEach;
import org.junit.jupiter.api.Assertions;
import org.junit.jupiter.api.Test;

import java.util.Map;

import static org.apache.dubbo.remoting.Constants.SERVER_KEY;
<<<<<<< HEAD
import static org.hamcrest.CoreMatchers.equalTo;
=======
import static org.apache.dubbo.rpc.protocol.rest.Constants.EXTENSION_KEY;
>>>>>>> 6d3bbb02
import static org.hamcrest.CoreMatchers.is;
import static org.hamcrest.CoreMatchers.nullValue;
import static org.hamcrest.MatcherAssert.assertThat;

public class RestProtocolTest {
    private Protocol protocol = ExtensionLoader.getExtensionLoader(Protocol.class).getExtension("rest");
    private ProxyFactory proxy = ExtensionLoader.getExtensionLoader(ProxyFactory.class).getAdaptiveExtension();
    private final int availablePort = NetUtils.getAvailablePort();
    private final URL exportUrl = URL.valueOf("rest://127.0.0.1:" + availablePort + "/rest?interface=org.apache.dubbo.rpc.protocol.rest.DemoService");
    private final ServiceRepository repository = ApplicationModel.getServiceRepository();

    @AfterEach
    public void tearDown() {
        protocol.destroy();
    }

    @Test
    public void testRestProtocol() {
        URL url = URL.valueOf("rest://127.0.0.1:5342/rest/say?version=1.0.0&interface=org.apache.dubbo.rpc.protocol.rest.DemoService");
        DemoServiceImpl server = new DemoServiceImpl();

        this.registerProvider(url, server, DemoService.class);

        Exporter<DemoService> exporter = protocol.export(proxy.getInvoker(server, DemoService.class, url));
        Invoker<DemoService> invoker = protocol.refer(DemoService.class, url);
        Assertions.assertFalse(server.isCalled());

        DemoService client = proxy.getProxy(invoker);
        String result = client.sayHello("haha");
        Assertions.assertTrue(server.isCalled());
        Assertions.assertEquals("Hello, haha", result);
        invoker.destroy();
        exporter.unexport();
    }

    @Test
    public void testRestProtocolWithContextPath() {
        DemoServiceImpl server = new DemoServiceImpl();
        Assertions.assertFalse(server.isCalled());
        URL url = URL.valueOf("rest://127.0.0.1:5341/a/b/c?version=1.0.0&interface=org.apache.dubbo.rpc.protocol.rest.DemoService");

        this.registerProvider(url, server, DemoService.class);

        ServiceDescriptor serviceDescriptor = repository.registerService(DemoService.class);
        repository.registerProvider(
                url.getPathKey(),
                server,
                serviceDescriptor,
                null,
                null
        );

        Exporter<DemoService> exporter = protocol.export(proxy.getInvoker(server, DemoService.class, url));

        url = URL.valueOf("rest://127.0.0.1:5341/a/b/c/?version=1.0.0&interface=org.apache.dubbo.rpc.protocol.rest.DemoService");
        Invoker<DemoService> invoker = protocol.refer(DemoService.class, url);
        DemoService client = proxy.getProxy(invoker);
        String result = client.sayHello("haha");
        Assertions.assertTrue(server.isCalled());
        Assertions.assertEquals("Hello, haha", result);
        invoker.destroy();
        exporter.unexport();
    }

    @Test
    public void testExport() {
        DemoService server = new DemoServiceImpl();
<<<<<<< HEAD
        ProviderModel providerModel = new ProviderModel(exportUrl.getPathKey(), server, DemoService.class);
        ApplicationModel.initProviderModel(exportUrl.getPathKey(), providerModel);
=======

        this.registerProvider(exportUrl, server, DemoService.class);
>>>>>>> 6d3bbb02

        RpcContext.getContext().setAttachment("timeout", "200");
        Exporter<DemoService> exporter = protocol.export(proxy.getInvoker(server, DemoService.class, exportUrl));

        DemoService demoService = this.proxy.getProxy(protocol.refer(DemoService.class, exportUrl));

        Integer echoString = demoService.hello(1, 2);
        assertThat(echoString, is(3));

        exporter.unexport();
    }

    @Test
    public void testNettyServer() {
        DemoService server = new DemoServiceImpl();
<<<<<<< HEAD
        ProviderModel providerModel = new ProviderModel(exportUrl.getPathKey(), server, DemoService.class);
        ApplicationModel.initProviderModel(exportUrl.getPathKey(), providerModel);
=======

        this.registerProvider(exportUrl, server, DemoService.class);
>>>>>>> 6d3bbb02

        URL nettyUrl = exportUrl.addParameter(SERVER_KEY, "netty");
        Exporter<DemoService> exporter = protocol.export(proxy.getInvoker(new DemoServiceImpl(), DemoService.class, nettyUrl));

        DemoService demoService = this.proxy.getProxy(protocol.refer(DemoService.class, nettyUrl));

        Integer echoString = demoService.hello(10, 10);
        assertThat(echoString, is(20));

        exporter.unexport();
    }

    @Test
    public void testServletWithoutWebConfig() {
        Assertions.assertThrows(RpcException.class, () -> {
            DemoService server = new DemoServiceImpl();
<<<<<<< HEAD
            ProviderModel providerModel = new ProviderModel(exportUrl.getPathKey(), server, DemoService.class);
            ApplicationModel.initProviderModel(exportUrl.getPathKey(), providerModel);
=======

            this.registerProvider(exportUrl, server, DemoService.class);
>>>>>>> 6d3bbb02

            URL servletUrl = exportUrl.addParameter(SERVER_KEY, "servlet");

            protocol.export(proxy.getInvoker(server, DemoService.class, servletUrl));
        });
    }

    @Test
    public void testErrorHandler() {
        Assertions.assertThrows(RpcException.class, () -> {
            DemoService server = new DemoServiceImpl();
<<<<<<< HEAD
            ProviderModel providerModel = new ProviderModel(exportUrl.getPathKey(), server, DemoService.class);
            ApplicationModel.initProviderModel(exportUrl.getPathKey(), providerModel);
=======

            this.registerProvider(exportUrl, server, DemoService.class);
>>>>>>> 6d3bbb02

            URL nettyUrl = exportUrl.addParameter(SERVER_KEY, "netty");
            Exporter<DemoService> exporter = protocol.export(proxy.getInvoker(server, DemoService.class, nettyUrl));

            DemoService demoService = this.proxy.getProxy(protocol.refer(DemoService.class, nettyUrl));

            demoService.error();
        });
    }

    @Test
    public void testInvoke() {
        DemoService server = new DemoServiceImpl();
<<<<<<< HEAD
        ProviderModel providerModel = new ProviderModel(exportUrl.getPathKey(), server, DemoService.class);
        ApplicationModel.initProviderModel(exportUrl.getPathKey(), providerModel);
=======
>>>>>>> 6d3bbb02

        this.registerProvider(exportUrl, server, DemoService.class);

        Exporter<DemoService> exporter = protocol.export(proxy.getInvoker(server, DemoService.class, exportUrl));

        RpcInvocation rpcInvocation = new RpcInvocation("hello", DemoService.class.getName(), new Class[]{Integer.class, Integer.class}, new Integer[]{2, 3});

        Result result = exporter.getInvoker().invoke(rpcInvocation);
        assertThat(result.getValue(), CoreMatchers.<Object>is(5));
    }

    @Test
    public void testFilter() {
        DemoService server = new DemoServiceImpl();
<<<<<<< HEAD
        ProviderModel providerModel = new ProviderModel(exportUrl.getPathKey(), server, DemoService.class);
        ApplicationModel.initProviderModel(exportUrl.getPathKey(), providerModel);
=======

        this.registerProvider(exportUrl, server, DemoService.class);
>>>>>>> 6d3bbb02

        URL nettyUrl = exportUrl.addParameter(SERVER_KEY, "netty")
                .addParameter(EXTENSION_KEY, "org.apache.dubbo.rpc.protocol.rest.support.LoggingFilter");
        Exporter<DemoService> exporter = protocol.export(proxy.getInvoker(server, DemoService.class, nettyUrl));

        DemoService demoService = this.proxy.getProxy(protocol.refer(DemoService.class, nettyUrl));

        Integer result = demoService.hello(1, 2);

        assertThat(result, is(3));

        exporter.unexport();
    }

    @Test
    public void testRpcContextFilter() {
        DemoService server = new DemoServiceImpl();
<<<<<<< HEAD
        ProviderModel providerModel = new ProviderModel(exportUrl.getPathKey(), server, DemoService.class);
        ApplicationModel.initProviderModel(exportUrl.getPathKey(), providerModel);
=======

        this.registerProvider(exportUrl, server, DemoService.class);
>>>>>>> 6d3bbb02

        // use RpcContextFilter
        URL nettyUrl = exportUrl.addParameter(SERVER_KEY, "netty")
                .addParameter(EXTENSION_KEY, "org.apache.dubbo.rpc.protocol.rest.RpcContextFilter");
        Exporter<DemoService> exporter = protocol.export(proxy.getInvoker(server, DemoService.class, nettyUrl));

        DemoService demoService = this.proxy.getProxy(protocol.refer(DemoService.class, nettyUrl));

        // make sure null and base64 encoded string can work
        RpcContext.getContext().setAttachment("key1", null);
        RpcContext.getContext().setAttachment("key2", "value");
        RpcContext.getContext().setAttachment("key3", "=value");
        RpcContext.getContext().setAttachment("key4", "YWJjZGVmCg==");
        RpcContext.getContext().setAttachment("key5", "val=ue");
        Integer result = demoService.hello(1, 2);

        assertThat(result, is(3));

        Map<String, String> attachment = DemoServiceImpl.getAttachments();
        assertThat(attachment.get("key1"), nullValue());
        assertThat(attachment.get("key2"), equalTo("value"));
        assertThat(attachment.get("key3"), equalTo("=value"));
        assertThat(attachment.get("key4"), equalTo("YWJjZGVmCg=="));
        assertThat(attachment.get("key5"), equalTo("val=ue"));

        exporter.unexport();
    }

    @Test
    public void testRegFail() {
        Assertions.assertThrows(RuntimeException.class, () -> {
            DemoService server = new DemoServiceImpl();
<<<<<<< HEAD
            ProviderModel providerModel = new ProviderModel(exportUrl.getPathKey(), server, DemoService.class);
            ApplicationModel.initProviderModel(exportUrl.getPathKey(), providerModel);
=======

            this.registerProvider(exportUrl, server, DemoService.class);
>>>>>>> 6d3bbb02

            URL nettyUrl = exportUrl.addParameter(EXTENSION_KEY, "com.not.existing.Filter");
            protocol.export(proxy.getInvoker(server, DemoService.class, nettyUrl));
        });
    }

    @Test
    public void testDefaultPort() {
        assertThat(protocol.getDefaultPort(), is(80));
    }

<<<<<<< HEAD
    @Test
    public void testRemoteApplicationName() {
        URL url = URL.valueOf("rest://127.0.0.1:5342/rest/say?version=1.0.0&interface=org.apache.dubbo.rpc.protocol.rest.DemoService").addParameter("application","consumer");
        DemoServiceImpl server = new DemoServiceImpl();
        ProviderModel providerModel = new ProviderModel(url.getPathKey(), server, DemoService.class);
        ApplicationModel.initProviderModel(url.getPathKey(), providerModel);

        Exporter<DemoService> exporter = protocol.export(proxy.getInvoker(server, DemoService.class, url));
        Invoker<DemoService> invoker = protocol.refer(DemoService.class, url);

        DemoService client = proxy.getProxy(invoker);
        String result = client.getRemoteApplicationName();
        Assertions.assertEquals("consumer", result);
        invoker.destroy();
        exporter.unexport();
=======
    private void registerProvider(URL url, Object impl, Class<?> interfaceClass) {
        ServiceDescriptor serviceDescriptor = repository.registerService(interfaceClass);
        repository.registerProvider(
                url.getPathKey(),
                impl,
                serviceDescriptor,
                null,
                null
        );
>>>>>>> 6d3bbb02
    }
}<|MERGE_RESOLUTION|>--- conflicted
+++ resolved
@@ -39,11 +39,8 @@
 import java.util.Map;
 
 import static org.apache.dubbo.remoting.Constants.SERVER_KEY;
-<<<<<<< HEAD
+import static org.apache.dubbo.rpc.protocol.rest.Constants.EXTENSION_KEY;
 import static org.hamcrest.CoreMatchers.equalTo;
-=======
-import static org.apache.dubbo.rpc.protocol.rest.Constants.EXTENSION_KEY;
->>>>>>> 6d3bbb02
 import static org.hamcrest.CoreMatchers.is;
 import static org.hamcrest.CoreMatchers.nullValue;
 import static org.hamcrest.MatcherAssert.assertThat;
@@ -111,13 +108,8 @@
     @Test
     public void testExport() {
         DemoService server = new DemoServiceImpl();
-<<<<<<< HEAD
-        ProviderModel providerModel = new ProviderModel(exportUrl.getPathKey(), server, DemoService.class);
-        ApplicationModel.initProviderModel(exportUrl.getPathKey(), providerModel);
-=======
-
-        this.registerProvider(exportUrl, server, DemoService.class);
->>>>>>> 6d3bbb02
+
+        this.registerProvider(exportUrl, server, DemoService.class);
 
         RpcContext.getContext().setAttachment("timeout", "200");
         Exporter<DemoService> exporter = protocol.export(proxy.getInvoker(server, DemoService.class, exportUrl));
@@ -133,13 +125,8 @@
     @Test
     public void testNettyServer() {
         DemoService server = new DemoServiceImpl();
-<<<<<<< HEAD
-        ProviderModel providerModel = new ProviderModel(exportUrl.getPathKey(), server, DemoService.class);
-        ApplicationModel.initProviderModel(exportUrl.getPathKey(), providerModel);
-=======
-
-        this.registerProvider(exportUrl, server, DemoService.class);
->>>>>>> 6d3bbb02
+
+        this.registerProvider(exportUrl, server, DemoService.class);
 
         URL nettyUrl = exportUrl.addParameter(SERVER_KEY, "netty");
         Exporter<DemoService> exporter = protocol.export(proxy.getInvoker(new DemoServiceImpl(), DemoService.class, nettyUrl));
@@ -156,13 +143,8 @@
     public void testServletWithoutWebConfig() {
         Assertions.assertThrows(RpcException.class, () -> {
             DemoService server = new DemoServiceImpl();
-<<<<<<< HEAD
-            ProviderModel providerModel = new ProviderModel(exportUrl.getPathKey(), server, DemoService.class);
-            ApplicationModel.initProviderModel(exportUrl.getPathKey(), providerModel);
-=======
 
             this.registerProvider(exportUrl, server, DemoService.class);
->>>>>>> 6d3bbb02
 
             URL servletUrl = exportUrl.addParameter(SERVER_KEY, "servlet");
 
@@ -174,13 +156,8 @@
     public void testErrorHandler() {
         Assertions.assertThrows(RpcException.class, () -> {
             DemoService server = new DemoServiceImpl();
-<<<<<<< HEAD
-            ProviderModel providerModel = new ProviderModel(exportUrl.getPathKey(), server, DemoService.class);
-            ApplicationModel.initProviderModel(exportUrl.getPathKey(), providerModel);
-=======
 
             this.registerProvider(exportUrl, server, DemoService.class);
->>>>>>> 6d3bbb02
 
             URL nettyUrl = exportUrl.addParameter(SERVER_KEY, "netty");
             Exporter<DemoService> exporter = protocol.export(proxy.getInvoker(server, DemoService.class, nettyUrl));
@@ -194,11 +171,6 @@
     @Test
     public void testInvoke() {
         DemoService server = new DemoServiceImpl();
-<<<<<<< HEAD
-        ProviderModel providerModel = new ProviderModel(exportUrl.getPathKey(), server, DemoService.class);
-        ApplicationModel.initProviderModel(exportUrl.getPathKey(), providerModel);
-=======
->>>>>>> 6d3bbb02
 
         this.registerProvider(exportUrl, server, DemoService.class);
 
@@ -213,13 +185,8 @@
     @Test
     public void testFilter() {
         DemoService server = new DemoServiceImpl();
-<<<<<<< HEAD
-        ProviderModel providerModel = new ProviderModel(exportUrl.getPathKey(), server, DemoService.class);
-        ApplicationModel.initProviderModel(exportUrl.getPathKey(), providerModel);
-=======
-
-        this.registerProvider(exportUrl, server, DemoService.class);
->>>>>>> 6d3bbb02
+
+        this.registerProvider(exportUrl, server, DemoService.class);
 
         URL nettyUrl = exportUrl.addParameter(SERVER_KEY, "netty")
                 .addParameter(EXTENSION_KEY, "org.apache.dubbo.rpc.protocol.rest.support.LoggingFilter");
@@ -237,13 +204,8 @@
     @Test
     public void testRpcContextFilter() {
         DemoService server = new DemoServiceImpl();
-<<<<<<< HEAD
-        ProviderModel providerModel = new ProviderModel(exportUrl.getPathKey(), server, DemoService.class);
-        ApplicationModel.initProviderModel(exportUrl.getPathKey(), providerModel);
-=======
-
-        this.registerProvider(exportUrl, server, DemoService.class);
->>>>>>> 6d3bbb02
+
+        this.registerProvider(exportUrl, server, DemoService.class);
 
         // use RpcContextFilter
         URL nettyUrl = exportUrl.addParameter(SERVER_KEY, "netty")
@@ -276,13 +238,8 @@
     public void testRegFail() {
         Assertions.assertThrows(RuntimeException.class, () -> {
             DemoService server = new DemoServiceImpl();
-<<<<<<< HEAD
-            ProviderModel providerModel = new ProviderModel(exportUrl.getPathKey(), server, DemoService.class);
-            ApplicationModel.initProviderModel(exportUrl.getPathKey(), providerModel);
-=======
 
             this.registerProvider(exportUrl, server, DemoService.class);
->>>>>>> 6d3bbb02
 
             URL nettyUrl = exportUrl.addParameter(EXTENSION_KEY, "com.not.existing.Filter");
             protocol.export(proxy.getInvoker(server, DemoService.class, nettyUrl));
@@ -294,7 +251,6 @@
         assertThat(protocol.getDefaultPort(), is(80));
     }
 
-<<<<<<< HEAD
     @Test
     public void testRemoteApplicationName() {
         URL url = URL.valueOf("rest://127.0.0.1:5342/rest/say?version=1.0.0&interface=org.apache.dubbo.rpc.protocol.rest.DemoService").addParameter("application","consumer");
@@ -310,7 +266,8 @@
         Assertions.assertEquals("consumer", result);
         invoker.destroy();
         exporter.unexport();
-=======
+    }
+
     private void registerProvider(URL url, Object impl, Class<?> interfaceClass) {
         ServiceDescriptor serviceDescriptor = repository.registerService(interfaceClass);
         repository.registerProvider(
@@ -320,6 +277,5 @@
                 null,
                 null
         );
->>>>>>> 6d3bbb02
     }
 }